import datetime as dt

import dask.dataframe as dd
import pandas as pd
from dask import delayed

import mcstools.util.mars_time as mt
from mcstools.data_path_handler import FilenameBuilder
from mcstools.reader import L1BReader, L2Reader


class L1BLoader:
    """
    Class to load L1B data (multiple files) in different ways.
    Requires path handler to generate filenames in different.
    """

    def __init__(self, pds=False, mcs_data_path=None):
        self.pds = pds
        self.filename_builder = FilenameBuilder(
            "L1B", pds=self.pds, mcs_data_path=mcs_data_path
        )
        self.reader = L1BReader(pds=pds)

    def load(self, files, dask=False, add_cols: list = None):
        if type(files) != list:
            return self.reader.read(files, add_cols=add_cols)
        elif len(files) == 0:
            df = pd.DataFrame(columns=self.columns)
        else:
            if not dask:
                pieces = []
                for f in sorted(files):
                    try:
                        fdf = self.reader.read(f, add_cols=add_cols)
                    except LookupError:
                        continue
                    pieces.append(fdf)
                df = pd.concat(pieces)
            else:
                dfs = [delayed(self.reader.read)(f) for f in sorted(files)]
                df = dd.from_delayed(dfs)
        return df

    def load_date_range(self, start_time, end_time, add_cols=["dt"]):
        times = [start_time, end_time]
        for i, t in enumerate(times):
            if type(t) not in [dt.datetime, str]:
                raise TypeError(
                    f"Unrecognized type ({type(t)}) for start/end time, "
                    "must be datetime or isoformat str"
                )
            elif type(t) != dt.datetime:
                times[i] = dt.datetime.fromisoformat(t)
        print(f"Loading L1B data from {times[0]} - {times[1]}")
        files = self.filename_builder.make_filenames_from_daterange(*times)
        data = self.load(files, add_cols=add_cols)
        data = data[(data["dt"] >= start_time) & (data["dt"] < end_time)]
        return data

    def load_from_filestr(self, filestr, **kwargs):
        file = self.filename_builder.make_filename_from_filestr(filestr)
        return self.load(file, **kwargs)

    def load_files_around_date(self, date, n=1, **kwargs):
        files, _ = self.find_files_around_date(date, n)
        return self.load(files, *kwargs)

    def load_files_around_file(self, f, n=1, **kwargs):
        files, _ = self.find_files_around_file(f, n)
        return self.load(files, *kwargs)


class L2Loader:
    """
    Class to load L1B data (multiple files) in different ways.
    Requires path handler to generate filenames in different.
    """

    def __init__(self, pds=False, mcs_data_path=None):
        self.filename_builder = FilenameBuilder(
            "L2", pds=pds, mcs_data_path=mcs_data_path
        )
        self.reader = L2Reader(pds=pds)

    def load(self, files, ddr, add_cols: list = None, profiles=None, dask=False):
        if type(files) != list:
            df = self.reader.read(files, ddr, add_cols)
        elif len(files) == 0:
            df = pd.DataFrame(columns=self.reader.columns)
        else:
            if not dask:
                pieces = []
                for f in sorted(files):
                    try:
                        fdf = self.reader.read(f, ddr, add_cols)
                    except LookupError:
                        continue
                    pieces.append(fdf)
                df = pd.concat(pieces)
            else:
                dfs = [
                    delayed(self.reader.read)(f, ddr, add_cols) for f in sorted(files)
                ]
                df = dd.from_delayed(dfs)
        if profiles:
            print(profiles)
            df = df[df["Profile_identifier"].isin(profiles)]
        return df

<<<<<<< HEAD
    def load_from_filebase_profiles(self, filebase, profiles, ddr):
        return self.load(
            self.filename_builder.make_filename_from_filestr(filebase),
            ddr,
            profiles=profiles,
        )

    def load_ddr2_profiles_from_ddr1_df(self, ddr1_df):
        # ddr2s = []
    #...: for name, group in target.groupby(["filename"]):
    #...:     ddr2s.append(l.load_from_filebase_profiles(name, group["Prof#"].to_list(), "DDR2"))
        pass
=======
    def load_profiles(self, profiles, ddr):
        # TODO: Add DDR1 info
        if type(profiles) == pd.Series:
            profiles = profiles.to_list()
        prof_split = [x.split("_") for x in profiles]
        files = set([x[0] for x in prof_split])
        file_prof_map = {f: [x[1] for x in prof_split if f in x] for f in files}
        data_chunks = [
            self.load(
                self.filename_builder.make_filename_from_filestr(f),
                ddr,
                profiles=profiles
            ) for f in files
        ]
        return pd.concat(data_chunks, ignore_index=True)
>>>>>>> b8e7ace4

    def load_date_range(
        self, start_time, end_time, ddr="DDR1", add_cols: list = None
    ):  # , profiles=[]):
        if ddr == "DDR1":
            if not add_cols:
                required_cols = ["dt"]
                remove_cols = ["dt"]
            elif "dt" not in add_cols:
                required_cols = ["dt"]
                remove_cols = ["dt"]
            else:
                required_cols = add_cols
                remove_cols = []
        else:
            required_cols = add_cols
            remove_cols = []
        print(f"Loading L2 {ddr} data from {start_time} - {end_time}")
        files = self.filename_builder.make_filenames_from_daterange(
            start_time, end_time
        )
        data = self.load(files, ddr, add_cols=required_cols)  # , profiles=profiles)
        if ddr == "DDR1":
            data = data[(data["dt"] >= start_time) & (data["dt"] < end_time)]
        data = data.drop(columns=remove_cols)
        return data

    def load_ls_range(
        self,
        my: int,
        start_ls: float,
        end_ls: float,
        ddr="DDR1",
        add_cols: list = None,
        **kwargs,
    ) -> pd.DataFrame:
        """
        Load L2 data within Ls range of a given Mars Year

        Parameters
        ----------
        my: Mars Year
        start_ls/end_ls: beginning/end of Ls range

        Returns
        -------
        _: loaded L2 data
        """
        print(
            f"Determining approximate start/end dates for MY{my}, "
            f"Ls range: {start_ls} - {end_ls}"
        )
        # Error on too wide, then reduce
        date_start = mt.MY_Ls_to_UTC(my, start_ls) - dt.timedelta(days=2)
        date_end = mt.MY_Ls_to_UTC(my, end_ls) + dt.timedelta(days=2)
        data = self.load_date_range(
            date_start, date_end, ddr, add_cols=add_cols, **kwargs
        )
        # This reduction will need to be more complicated for multi-MY searches
        if ddr == "DDR1":
            data = data[(data["L_s"] >= start_ls) & (data["L_s"] < end_ls)]
        return data<|MERGE_RESOLUTION|>--- conflicted
+++ resolved
@@ -108,20 +108,6 @@
             df = df[df["Profile_identifier"].isin(profiles)]
         return df
 
-<<<<<<< HEAD
-    def load_from_filebase_profiles(self, filebase, profiles, ddr):
-        return self.load(
-            self.filename_builder.make_filename_from_filestr(filebase),
-            ddr,
-            profiles=profiles,
-        )
-
-    def load_ddr2_profiles_from_ddr1_df(self, ddr1_df):
-        # ddr2s = []
-    #...: for name, group in target.groupby(["filename"]):
-    #...:     ddr2s.append(l.load_from_filebase_profiles(name, group["Prof#"].to_list(), "DDR2"))
-        pass
-=======
     def load_profiles(self, profiles, ddr):
         # TODO: Add DDR1 info
         if type(profiles) == pd.Series:
@@ -137,7 +123,6 @@
             ) for f in files
         ]
         return pd.concat(data_chunks, ignore_index=True)
->>>>>>> b8e7ace4
 
     def load_date_range(
         self, start_time, end_time, ddr="DDR1", add_cols: list = None
