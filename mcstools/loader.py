--- conflicted
+++ resolved
@@ -27,11 +27,7 @@
         self.reader = L1BReader(pds=pds)
 
     def load(self, files, dask=False, add_cols: list = None):
-<<<<<<< HEAD
-        if not isinstance(files, list):
-=======
         if not isinstance(files, (list, np.ndarray, pd.Series)):
->>>>>>> 79b3c9e0
             return self.reader.read(files, add_cols=add_cols)
         elif len(files) == 0:
             df = pd.DataFrame(columns=self.columns)
@@ -80,17 +76,10 @@
             raise NotImplementedError(
                 f"Loading from {type(datetimes)} not implemented."
             )
-<<<<<<< HEAD
-        filestrs = [
-            self.filename_builder.handler.convert_dt_to_filestr(d) for d in datetimes
-        ]
-        files = [self.filename_builder.make_filename_from_filestr(f) for f in filestrs]
-=======
         filestrs = datetimes.apply(self.filename_builder.handler.convert_dt_to_filestr)
         files = filestrs.apply(
             self.filename_builder.make_filename_from_filestr
         ).unique()
->>>>>>> 79b3c9e0
         return self.load(files)
 
     def load_files_around_file(self, f: str, n: int = 1, **kwargs) -> pd.DataFrame:
@@ -248,19 +237,11 @@
             raise NotImplementedError(
                 f"Loading from {type(datetimes)} not implemented."
             )
-<<<<<<< HEAD
-        filestrs = [
-            self.filename_builder.handler.convert_dt_to_filestr(d) for d in datetimes
-        ]
-        files = [self.filename_builder.make_filename_from_filestr(f) for f in filestrs]
-        return self.load(ddr, files, *kwargs)
-=======
         filestrs = datetimes.apply(self.filename_builder.handler.convert_dt_to_filestr)
         files = filestrs.apply(
             self.filename_builder.make_filename_from_filestr
         ).unique()
         return self.load(ddr, files, **kwargs)
->>>>>>> 79b3c9e0
 
     def load_ls_range(
         self,
